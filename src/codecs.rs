use num_traits::{Num, NumCast, PrimInt};
<<<<<<< HEAD
use std::{marker::PhantomData, convert::TryInto};
use super::errors::*;
=======
use std::marker::PhantomData;
use super::errors::*
>>>>>>> f54614ff
use crate::nibble::Nibble;

/// Helper trait allowing RLE1/2 to work for both signed and unsigned
pub trait Sign : Num + Copy + NumCast + PrimInt + std::fmt::Debug {
    fn unzigzag(value: u128) -> Self;
}
impl Sign for i128 {
    // Undo zigzag encoding
    fn unzigzag(value: u128) -> Self {
        let value = value as i128;
        (value << 127 >> 127) ^ (value >> 1)
    }
}

impl Sign for u128 {
    // Don't do anything
    fn unzigzag(value: u128) -> Self {
        value
    }
}

pub trait Decoder<'t> : std::fmt::Debug {
    type Output;
    fn remainder(&self) -> &'t [u8];
    fn next_result(&mut self) -> OrcResult<Self::Output>;
    fn read_one(&mut self) -> OrcResult<(Self::Output, &'t [u8])> {
        let n = self.next_result()?;
        Ok((n, self.remainder()))
    }
}
macro_rules! decoder_iter {
    ($dec:ty, $out:ty) => {
        impl<'t> Iterator for $dec {
            type Item = OrcResult<$out>;
            fn next(&mut self) -> Option<Self::Item> {
                match self.next_result() {
                    Ok(x) => Some(Ok(x)),
                    Err(OrcError::EndOfStream) => None,
                    Err(x) => Some(Err(x))
                }
            }
        }
    }
}

/// Byte level RLE, encoding up to 128 byte literals and up to 130 byte runs
/// It works pretty much like it sounds, a flag followed by a string (for literals),
/// or by a single byte (for runs)
#[derive(Debug)]
pub struct ByteRLEDecoder<'t> {
    buf: &'t [u8],
    run: isize,
    run_item: u8,
    literal: isize
}
decoder_iter!(ByteRLEDecoder<'t>, u8);
impl<'t> From<&'t[u8]> for ByteRLEDecoder<'t> {
    fn from(buf: &'t[u8]) -> Self {
        ByteRLEDecoder {buf, run:0, literal:0, run_item:0}
    }
}
impl<'t> Decoder<'t> for ByteRLEDecoder<'t> {
    type Output = u8;
    fn remainder(&self) -> &'t [u8] {
        self.buf
    }
    fn next_result(&mut self) -> OrcResult<Self::Output> {
        if self.run > 0 {
            // Repeat the last byte
            self.run -= 1;
            Ok(self.run_item)
        } else if self.literal > 0 {
            // Consume a byte
            match self.buf.first() {
                // Can't run out inside a literal
                None => Err(OrcError::TruncatedError("ByteRLE literal cut short")),
                Some(first) => {
                    self.literal -= 1;
                    self.buf = &self.buf[1..];
                    Ok(*first)
                }
            }
        } else if self.buf.is_empty() {
            Err(OrcError::EndOfStream)
        } else if self.buf.len() == 1 {
            // If we have at least two bytes, we're ok.
            // If we had zero bytes, we already handled that above.
            // But if we have one byte, we must have ended on a control byte
            Err(OrcError::TruncatedError("Ended ByteRLE on a control byte"))
        } else {
            // Start the next run
            let flag = self.buf[0] as i8;
            if flag < 0 {
                self.literal = -(flag as isize);
                self.buf = &self.buf[1..];
            } else {
                // The minimum run size is 3, so they hard coded that
                self.run = 3 + (flag as isize);
                self.run_item = self.buf[1];
                self.buf = &self.buf[2..];
            }
            self.next_result()
        }
    }
}

/// 32 bit float storage. It's not so much an encoding as just an array.
#[derive(Debug)]
pub struct FloatDecoder<'t> {
    buf: &'t [u8]
}
decoder_iter!(FloatDecoder<'t>, f32);
impl<'t> From<&'t[u8]> for FloatDecoder<'t> {
    fn from(buf: &'t[u8]) -> Self {
        FloatDecoder { buf }
    }
}
impl<'t> Decoder<'t> for FloatDecoder<'t> {
    type Output = f32;
    fn remainder(&self) -> &'t [u8] {
        self.buf
    }
    fn next_result(&mut self) -> OrcResult<Self::Output> {
        if self.buf.len() < 4 {
            Err(OrcError::EndOfStream)
        } else {
            let f = f32::from_be_bytes(self.buf[..4].try_into().unwrap());
            self.buf = &self.buf[4..];
            Ok(f)
        }
    }
}

/// 64 bit float storage. It's not so much an encoding as just an array.
#[derive(Debug)]
pub struct DoubleDecoder<'t> {
    buf: &'t [u8]
}
decoder_iter!(DoubleDecoder<'t>, f64);
impl<'t> From<&'t[u8]> for DoubleDecoder<'t> {
    fn from(buf: &'t[u8]) -> Self {
        DoubleDecoder { buf }
    }
}
impl<'t> Decoder<'t> for DoubleDecoder<'t> {
    type Output = f64;
    fn remainder(&self) -> &'t [u8] {
        self.buf
    }
    fn next_result(&mut self) -> OrcResult<Self::Output> {
        if self.buf.len() < 8 {
            Err(OrcError::EndOfStream)
        } else {
            let f = f64::from_be_bytes(self.buf[..8].try_into().unwrap());
            self.buf = &self.buf[8..];
            Ok(f)
        }
    }
}

/// Boolean encoder based on byte-level RLE
///
/// There is concerning ambiguity about the length of a boolean RLE.
/// It's always padded to a multiple of 8, so you will likely get extra elements.
#[derive(Debug)]
pub struct BooleanRLEDecoder<'t> {
    buf: ByteRLEDecoder<'t>,
    bit: usize,
    byte: u8
}
decoder_iter!(BooleanRLEDecoder<'t>, bool);
impl<'t> From<&'t[u8]> for BooleanRLEDecoder<'t> {
    fn from(buf: &'t[u8]) -> Self {
        BooleanRLEDecoder {
            buf: ByteRLEDecoder::from(buf),
            bit: 0,
            byte: 0
        }
    }
}
impl<'t> Decoder<'t> for BooleanRLEDecoder<'t> {
    type Output = bool;
    fn remainder(&self) -> &'t [u8] {
        self.buf.remainder()
    }
    fn next_result(&mut self) -> OrcResult<Self::Output> {
        if self.bit == 0 {
            // Try to advance to the next byte
            self.byte = self.buf.next_result()?;
            self.bit = 8;
        }
        self.bit -= 1;
        Ok((self.byte & (1 << self.bit)) != 0)
    }
}
/// Unsigned varint128 decoder, compatible with protobuf
#[derive(Debug)]
pub struct VarDecoder<'t, S: Sign> {
    buf: &'t [u8],
    ghost: PhantomData<S>
}
decoder_iter!(VarDecoder<'t, i128>, i128);
decoder_iter!(VarDecoder<'t, u128>, u128);
impl<'t, S: Sign> From<&'t[u8]> for VarDecoder<'t, S> {
    fn from(buf: &'t[u8]) -> Self {
        VarDecoder {buf, ghost: PhantomData}
    }
}
impl<'t, S: Sign> Decoder<'t> for VarDecoder<'t, S> {
    type Output = S;
    fn remainder(&self) -> &'t [u8] {
        self.buf
    }
    fn next_result(&mut self) -> OrcResult<Self::Output> {
        let mut value = 0;
        for i in 0..self.buf.len() {
            // Each consecutive byte reads from least to most significant in the value we're building
            let byte = (self.buf[i] & 0x7F) as u128;
            // Keep in mind the last byte will overflow the 128bit int by 5 bits
            // because 7 * 18 = 126, and the MSB will still be taken out of the last byte, so that leaves 5 extra.
            // The docs don't mention what happens with those bits. We're gambling that they are zeros
            // but to be pedantic you could add a conditional to check the length. Hopefully that's not necessary.
            value |= byte.wrapping_shl(7*i as u32);
            if self.buf[i] & 0x80 == 0 {
                // The most significant bit in each byte (0x80) indicates if the integer continues in the next byte
                self.buf = &self.buf[i+1..];
                return Ok(S::unzigzag(value));
            }
        }
        if self.buf.is_empty() {
            Err(OrcError::EndOfStream)
        } else {
            // We must have run out of buffer and triggered for{} to stop but the MSB said there was still more.
            Err(OrcError::TruncatedError("Decoding varint128"))
        }
    }
}

/// Integer RLE compatible with Hive < 0.12
#[derive(Debug)]
pub struct RLE1<'t, S: Sign> {
    buf: VarDecoder<'t, S>,
    run: isize,
    literal: isize,
    run_item: S,
    delta: S,
    ghost: PhantomData<S>
}
decoder_iter!(RLE1<'t, u128>, u128);
decoder_iter!(RLE1<'t, i128>, i128);
impl<'t, S: Sign> From<&'t [u8]> for RLE1<'t, S> {
    fn from(buf: &'t[u8]) -> Self {
        RLE1{buf: buf.into(), run:0, literal: 0, run_item: S::unzigzag(0), delta: S::unzigzag(0), ghost: PhantomData}
    }
}
/// Most of the RLE implementations look similar. Look at the ByteRLE for the clearest example
impl<'t, S: Sign> Decoder<'t> for RLE1<'t, S> {
    type Output = S;
    fn remainder(&self) -> &'t [u8] {
        self.buf.remainder()
    }
    fn next_result(&mut self) -> OrcResult<Self::Output> {
        if self.run > 0 {
            // Return this value, and then increment it
            self.run -= 1;
            let next = self.run_item;
            self.run_item = self.run_item.add(self.delta);
            Ok(next)
        } else if self.literal > 0 {
            // Consume an int
            self.literal -= 1;
            self.buf.next_result().map_err(|err| match err {
                OrcError::EndOfStream => OrcError::TruncatedError("IntRLE1 literal cut short"),
                x => x
            })
        } else {
            // Start the next run
            let (flag, rest) = self.remainder().split_first().ok_or(OrcError::EndOfStream)?;
            let flag = *flag as i8;
            if flag < 0 {
                self.literal = -(flag as isize);
                self.buf = rest.into();
            } else {
                // The minimum run size is 3, so they hard coded that
                self.run = 3 + (flag as isize);
                let (delta, rest) = rest.split_first().ok_or(OrcError::TruncatedError("IntRLE1 missing run delta"))?;
                self.buf = rest.into();
                self.delta = S::unzigzag(*delta as u128);
                self.run_item = self.buf.next_result().map_err(|err| match err {
                    OrcError::EndOfStream => OrcError::TruncatedError("IntRLE1 missing run item"),
                    x => x
                })?;
            }
            self.next_result()
        }
    }
}

/// Integer RLE compatible with Hive < 0.12
///
/// This is the most complicated format in ORC
#[derive(Debug)]
pub struct RLE2<'t, Inner> {
    nib: Nibble<'t>,
    mode: RLE2Mode<'t,Inner>,
    width: usize,
    length: usize,
    ghost: std::marker::PhantomData<Inner>
}

/// RLE2 switches between four modes of operation.
/// The width and length are always necessary so they are in the encoder
#[derive(Debug)]
enum RLE2Mode<'t, Inner> {
    ShortRepeat(Inner),
    Direct,
    PatchedBase{
        base: Inner,
        patch_width: usize,
        patch_gap_width: usize,
        remaining_patches: usize,
        remaining_patch_gap: usize,
        patch_buffer: Nibble<'t>
    },
    Delta {
        // See comments in get_mode on why base is i128
        base: i128,
        first_delta: i128,
        consumed: usize
    }
}
decoder_iter!(RLE2<'t, u128>, u128);
decoder_iter!(RLE2<'t, i128>, i128);
impl<'t, S: Sign> From<&'t [u8]> for RLE2<'t, S> {
    fn from(buf: &'t[u8]) -> Self {
        RLE2{
            nib: Nibble{buf: buf.into(), start: 0},
            mode: RLE2Mode::Direct,
            width: 0,
            length: 0,
            ghost: std::marker::PhantomData
        }
    }
}
impl<'t, S: Sign> RLE2<'t, S> {

    /// Decode the bit widths as they are stored in 5 bits
    fn decode_width(&mut self) -> OrcResult<usize> {
        // Convert encoded to decoded widths for certain modes
        // I have no idea why these are out of order
        #[rustfmt::skip]
        let bit_width_encoding = [
            1, 2, 3, 4, 5, 6, 7, 8, 9, 10, 11, 12, 13, 14, 15, 16, 17, 18, 19, 20, 21,
            // Inputs 22 and 23 are not valid but we'll continue the pattern
            22, 23,
            // 24 is valid and keeps the patterm
            24,
            // The rest break it
            26, 28, 30, 32, 40, 48, 56, 64
        ];
        let width_before : usize = self.nib.read(5, "RLE2 header width")?;
        Ok(bit_width_encoding[width_before])
    }

    /// Start a patch, choosing a mode for interpreting the upcoming string
    fn get_mode(&mut self) -> OrcResult<()> {
        if self.nib.is_end() {
            return Err(OrcError::EndOfStream);
        }
        // The header can be 1, 2, or 4 bytes.
        // The most significant 2 bits of the first byte will tell you how long the header is.

        match self.nib.read(2, "RLE2 encoding type")? {
            0 => {
                // The first byte looks like EEWWWLLL
                // where E, W, L = encoding, width, length
                self.width = self.nib.read::<usize>(3, "RLE2 short read width")? + 1;
                self.length = self.nib.read::<usize>(3, "RLE2 short repeat length")? + 3;
                let elem = self.nib.read(self.width*8, "RLE2 short repeat element")?;
                
                self.mode = RLE2Mode::ShortRepeat(elem);
            },
            1 => {
                // The first two bytes look like EEWWWWWL LLLLLLLL
                // where E, W, L = encoding, width, length
                self.width = self.decode_width()?;
                self.length = self.nib.read::<usize>(9, "RLE2 header length")? + 1;
                self.mode = RLE2Mode::Direct;
            },
            2 => {
                // The first four bytes look like EEWWWWWL LLLLLLLL BBBPPPPP GGGNNNNN
                // where E, W, L = encoding, width, length
                // and B = base value width
                // and P = patch value width
                // and G = patch gap width
                // and N = patch list length

                // Width and Length are the same as the direct encoding, in bits.
                self.width = self.decode_width()?;
                self.length = self.nib.read::<usize>(9, "RLE2 header length")? + 1;

                // The rest are extra parameters not found in the other modes
                let base_width = self.nib.read::<usize>(3, "RLE2 patched base: base width")? + 1;
                let patch_width = self.decode_width()?;
                let patch_gap_width = self.nib.read::<usize>(3, "RLE2 patched base: patch gap width")? + 1;
                let remaining_patches = self.nib.read(5, "RLE2 patched base: patch list length")?; // can be 0

                // NOTE: The spec seems ambiguous here:
                // > The base value is stored as a big endian value with negative values marked by the most
                // > significant bit set. If it that bit is set, the entire value is negated.
                // It's not clear if this applies to unsigned numbers or if zigzag is not used for these
                // TODO: get more examples of this
                //let negate = self.nib.read(1, "RLE2 negate bit")?;
                let base: u128 = self.nib.read(base_width * 8, "RLE2 patched base: base")?;

                let mut patch_buffer = Nibble {
                    buf: self.nib.buf,
                    start: (self.nib.start + (self.width * self.length)) + 7 / 8
                };
                let remaining_patch_gap = patch_buffer.read(patch_gap_width, "RLE2 initial patch gap")?;

                self.mode = RLE2Mode::PatchedBase{
                    base: S::unzigzag(base),
                    patch_width,
                    patch_gap_width,
                    remaining_patches,
                    remaining_patch_gap,
                    patch_buffer 
                };
            },
            3 => {
                // The first two bytes look like EEWWWWWL LLLLLLLL
                // where E, W, L = encoding, width, length
                self.width = self.decode_width()?;
                self.length = self.nib.read::<usize>(9, "RLE2 header length")? + 1;

                // Deltas aren't valid for a sequence of less than two items, so the length starts at two.
                // Note here that base can be signed or unsigned (so we need the conditional unzigzag)
                // but the delta is always signed.
                // So even though we may choose to unzigzag base or not, we will still store it as i128,
                // so that we can apply the deltas.
                // Then we will do a no-op conversion later to get either u128 or i128 as necessary.
                //
                // Unlike the other modes of RLE2 these are legit varints with MSB flags like protobuf uses
                let base: S = self.nib.byte_level_interlude(|x| VarDecoder::from(x).read_one())?;
                let first_delta = self.nib.byte_level_interlude(|x| VarDecoder::from(x).read_one())?;
                self.mode = RLE2Mode::Delta {
                    // Everything should fit in an i128
                    base: NumCast::from(base).unwrap(),
                    first_delta,
                    consumed: 0
                }
            },
            _ => unreachable!() 
        }
        Ok(())
    }
}
/// Most of the RLE implementations look similar. Look at the ByteRLE for the clearest example
impl<'t, S: Sign> Decoder<'t> for RLE2<'t, S> {
    type Output = S;
    fn remainder(&self) -> &'t [u8] {
        self.nib.remainder()
    }
    fn next_result(&mut self) -> OrcResult<Self::Output> {
        if self.length == 0 {
            self.get_mode()?;
        }
        self.length = self.length.saturating_sub(1);
        match self.mode {
            RLE2Mode::ShortRepeat(item) => {
                Ok(item) 
            }
            RLE2Mode::Direct => {
                self.nib.read(self.width, "RLE2 direct encoded int")
            }
            RLE2Mode::PatchedBase{
                base,
                patch_width,
                patch_gap_width,
                ref mut remaining_patches,
                ref mut remaining_patch_gap,
                ref mut patch_buffer
            } => {
                let mut value = base;
                value = value + self.nib.read(self.width, "RLE2 patched base delta")?;
                if *remaining_patch_gap == 0 && *remaining_patches > 0 {
                    // The patch (if present) must be applied before the addition
                    value = value + (patch_buffer.read::<S>(patch_width, "RLE2 patched base: patch")? << self.width);
                    *remaining_patches -= 1;
                    if *remaining_patches > 0 {
                        *remaining_patch_gap = patch_buffer.read(patch_gap_width, "RLE2 patched base: patch gap")?;
                    }
                }
                *remaining_patch_gap = remaining_patch_gap.saturating_sub(1);
                // We need the main nibble to catch up to the patch nibble when the patched base mode is done
                if self.length == 0 {
                    std::mem::swap(&mut self.nib,  patch_buffer);
                    self.nib.round_up();
                }
                Ok(value)
            }
            RLE2Mode::Delta{ref mut base, first_delta, ref mut consumed} => {
                match *consumed {
                    0 => (),
                    1 => *base += first_delta, 
                    _ => *base +=
                        first_delta.signum()
                        * self.nib.read::<i128>(self.width, "RLE2 delta: delta")?
                };
                *consumed += 1;
                NumCast::from(*base).ok_or(OrcError::LongBitstring)
            }
        }
    }
<<<<<<< HEAD
}
=======
}
>>>>>>> f54614ff
<|MERGE_RESOLUTION|>--- conflicted
+++ resolved
@@ -1,11 +1,6 @@
 use num_traits::{Num, NumCast, PrimInt};
-<<<<<<< HEAD
 use std::{marker::PhantomData, convert::TryInto};
 use super::errors::*;
-=======
-use std::marker::PhantomData;
-use super::errors::*
->>>>>>> f54614ff
 use crate::nibble::Nibble;
 
 /// Helper trait allowing RLE1/2 to work for both signed and unsigned
@@ -521,8 +516,4 @@
             }
         }
     }
-<<<<<<< HEAD
-}
-=======
-}
->>>>>>> f54614ff
+}
